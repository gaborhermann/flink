--- conflicted
+++ resolved
@@ -35,11 +35,7 @@
 import eu.stratosphere.pact.runtime.test.util.TaskCancelThread;
 import eu.stratosphere.pact.runtime.test.util.TaskTestBase;
 
-<<<<<<< HEAD
-@SuppressWarnings("javadoc")
-=======
-@SuppressWarnings("unchecked")
->>>>>>> 3775fdca
+@SuppressWarnings( {"javadoc", "unchecked"} )
 public class MatchTaskTest extends TaskTestBase {
 
 	private static final Log LOG = LogFactory.getLog(MatchTaskTest.class);
@@ -1015,24 +1011,7 @@
 	public static class MockMatchStub extends MatchStub {
 
 		@Override
-<<<<<<< HEAD
-		public void match(PactInteger key, PactInteger value1, PactInteger value2,
-				Collector<PactInteger, PactInteger> out) {
-			
-			Assert.assertFalse("Key was given multiple times into user code",this.hashSet.contains(System.identityHashCode(key)));
-			Assert.assertFalse("Value was given multiple times into user code",this.hashSet.contains(System.identityHashCode(value1)));
-			Assert.assertFalse("Value was given multiple times into user code",this.hashSet.contains(System.identityHashCode(value2)));
-			
-			this.hashSet.add(System.identityHashCode(key));
-			this.hashSet.add(System.identityHashCode(value1));
-			this.hashSet.add(System.identityHashCode(value2));
-			
-			out.collect(key, value1);
-=======
-		public void match(PactRecord record1, PactRecord record2, Collector out)
-				throws Exception {
->>>>>>> 3775fdca
-			
+		public void match(PactRecord record1, PactRecord record2, Collector out) throws Exception {
 			out.collect(record1);
 		}
 		
